"""
A lightweight interface for refining, displaying, and streaming benchmark results to various sinks.
"""
from __future__ import annotations

import importlib
import types

from .base import BenchmarkReporter
<<<<<<< HEAD
from .console import ConsoleReporter
from .file import FileReporter

# internal, mutable
_reporter_registry: dict[str, type[BenchmarkReporter]] = {
    "console": ConsoleReporter,
    "file": FileReporter,
}
=======

# internal, mutable
_reporter_registry: dict[str, type[BenchmarkReporter]] = {}
>>>>>>> 5fe2f570

# external, immutable
reporter_registry: types.MappingProxyType[str, type[BenchmarkReporter]] = types.MappingProxyType(
    _reporter_registry
)


def register_reporter(key: str, cls_or_name: str | type[BenchmarkReporter]) -> None:
    """
    Register a reporter class by its fully qualified module path.

    Parameters
    ----------
    key: str
        The key to register the reporter under. Subsequently, this key can be used in place
        of reporter classes in code.
    cls_or_name: str | type[BenchmarkReporter]
        Name of or full module path to the reporter class. For example, when registering a class
        ``MyReporter`` located in ``my_module``, ``name`` should be ``my_module.MyReporter``.
    """

    if isinstance(cls_or_name, str):
        name = cls_or_name
        modname, clsname = name.rsplit(".", 1)
        mod = importlib.import_module(modname)
        cls = getattr(mod, clsname)
        _reporter_registry[key] = cls
    else:
        # name = cls_or_name.__module__ + "." + cls_or_name.__qualname__
        _reporter_registry[key] = cls_or_name<|MERGE_RESOLUTION|>--- conflicted
+++ resolved
@@ -7,20 +7,12 @@
 import types
 
 from .base import BenchmarkReporter
-<<<<<<< HEAD
-from .console import ConsoleReporter
 from .file import FileReporter
 
 # internal, mutable
 _reporter_registry: dict[str, type[BenchmarkReporter]] = {
-    "console": ConsoleReporter,
     "file": FileReporter,
 }
-=======
-
-# internal, mutable
-_reporter_registry: dict[str, type[BenchmarkReporter]] = {}
->>>>>>> 5fe2f570
 
 # external, immutable
 reporter_registry: types.MappingProxyType[str, type[BenchmarkReporter]] = types.MappingProxyType(
